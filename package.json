--- conflicted
+++ resolved
@@ -59,11 +59,7 @@
     "@kkt/less-modules": "6.9.0",
     "@kkt/raw-modules": "6.9.0",
     "@kkt/scope-plugin-options": "6.9.0",
-<<<<<<< HEAD
-    "@uiw/react-markdown-preview": "2.1.1",
-=======
     "@uiw/react-markdown-preview": "3.0.6",
->>>>>>> a79339ab
     "@uiw/react-github-corners": "1.2.0",
     "code-example": "3.0.1",
     "kkt": "6.9.0",
